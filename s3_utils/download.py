from __future__ import annotations
<<<<<<< HEAD
from typing import Iterable, List, Tuple, Optional, Dict, Literal
from pathlib import Path
from concurrent.futures import ThreadPoolExecutor, as_completed
from csv import DictWriter
from tqdm import tqdm

from .core import list_objects
from .utils import (
    relativize_keys,
    ensure_dir,
    get_s3_head,
    set_mtime,
    compile_patterns,
)


SkipMode = Literal["none", "size"]
=======
from typing import Iterable, List, Tuple, Optional, Dict
from pathlib import Path
from concurrent.futures import ThreadPoolExecutor, as_completed
from botocore.exceptions import ClientError
from tqdm import tqdm

from .core import list_objects
from .utils import relativize_keys


def _ensure_parent(path: Path) -> None:
    path.parent.mkdir(parents=True, exist_ok=True)
>>>>>>> 4ebeb483


def download_file(
    s3_client,
    bucket: str,
    key: str,
    dst_path: str | Path,
    overwrite: bool = False,
<<<<<<< HEAD
    preserve_mtime: bool = False,
) -> Path:
    dst = Path(dst_path)
    if dst.exists() and not overwrite:
        return dst
    ensure_dir(dst.parent)
    s3_client.download_file(bucket, key, str(dst))
    if preserve_mtime:
        meta = get_s3_head(s3_client, bucket, key)
        lm = meta.get("LastModified")
        if lm:
            set_mtime(dst, lm)
=======
    extra_args: Optional[Dict] = None,
) -> Path:
    """
    Download a single S3 object to a local file.
    Returns the destination Path. Raises on error.
    """
    dst = Path(dst_path)
    if dst.exists() and not overwrite:
        return dst
    _ensure_parent(dst)
    if extra_args:
        # botocore doesn't take ExtraArgs for download_file; keep for API symmetry
        pass
    s3_client.download_file(bucket, key, str(dst))
>>>>>>> 4ebeb483
    return dst


def _parallel_download(
    s3_client,
    bucket: str,
    pairs: Iterable[Tuple[str, Path]],
    max_workers: int = 8,
    progress: bool = False,
    overwrite: bool = False,
<<<<<<< HEAD
    preserve_mtime: bool = False,
    skip_if: SkipMode = "none",
) -> Tuple[List[Tuple[str, Path]], List[str]]:
=======
) -> Tuple[List[Tuple[str, Path]], List[str]]:
    """
    Download (key -> local_path) pairs in parallel.
    Returns: (downloaded_pairs, errors)
    """
>>>>>>> 4ebeb483
    downloaded: List[Tuple[str, Path]] = []
    errors: List[str] = []

    pairs_list = list(pairs)
    bar = tqdm(total=len(pairs_list), desc="Download", unit="obj") if progress and pairs_list else None

<<<<<<< HEAD
    def _do(pair: Tuple[str, Path]) -> Tuple[str, Path] | None:
        key, dst = pair
        # skip logic
        if skip_if != "none" and dst.exists():
            if skip_if == "size":
                meta = get_s3_head(s3_client, bucket, key)
                size = meta.get("ContentLength")
                try:
                    local_size = dst.stat().st_size
                except Exception:
                    local_size = None
                if size is not None and local_size == size:
                    return None
        p = download_file(s3_client, bucket, key, dst, overwrite=overwrite, preserve_mtime=preserve_mtime)
        return (key, p)
=======
    def _do(pair: Tuple[str, Path]) -> Tuple[str, Path]:
        k, dst = pair
        p = download_file(s3_client, bucket, k, dst, overwrite=overwrite)
        return (k, p)
>>>>>>> 4ebeb483

    with ThreadPoolExecutor(max_workers=max_workers) as ex:
        futs = [ex.submit(_do, p) for p in pairs_list]
        for f in as_completed(futs):
            try:
                item = f.result()
<<<<<<< HEAD
                if item is not None:
                    downloaded.append(item)
=======
                downloaded.append(item)
>>>>>>> 4ebeb483
            except Exception as e:
                errors.append(str(e))
            finally:
                if bar:
                    bar.update(1)

    if bar:
        bar.close()

    downloaded.sort(key=lambda x: x[0])
    return downloaded, errors


def download_by_mask(
    s3_client,
    bucket: str,
    prefix: str = "",
    suffix: str = "",
    dst_root: str | Path = ".",
    keep_structure: bool = True,
    overwrite: bool = False,
    max_workers: int = 8,
    progress: bool = False,
<<<<<<< HEAD
    dry_run: bool = False,
    skip_if: SkipMode = "none",
    preserve_mtime: bool = False,
    include: Optional[List[str]] = None,
    exclude: Optional[List[str]] = None,
    manifest_path: Optional[str | Path] = None,
) -> Dict[str, List]:
    # list + filter keys
    keys = [k for k in list_objects(s3_client, bucket, prefix=prefix, suffix=suffix)]
    matcher = compile_patterns(includes=include, excludes=exclude) if (include or exclude) else (lambda _: True)
    keys = [k for k in keys if matcher(k)]

    rel = relativize_keys(keys, prefix)
    dst_root = Path(dst_root)

    # plan (key -> local path)
    pairs: List[Tuple[str, Path]] = []
    if keep_structure:
        for r in rel:
            src_key = f"{prefix}{r}" if prefix else r
            pairs.append((src_key, dst_root / r))
    else:
        for r in rel:
            src_key = f"{prefix}{r}" if prefix else r
            pairs.append((src_key, dst_root / Path(r).name))

    # dry-run: do not download, just return the plan
    if dry_run:
        return {
            "downloaded": [],
            "errors": [],
            "stats": {
                "bucket": bucket,
                "prefix": prefix,
                "suffix": suffix,
                "dst_root": str(dst_root),
                "keep_structure": keep_structure,
                "overwrite": overwrite,
                "dry_run": True,
                "total": len(pairs),
                "planned": [(k, str(p)) for (k, p) in pairs],
            },
        }
=======
) -> Dict[str, List]:
    """
    Download all objects matching (prefix, suffix) to a local folder.
    If keep_structure=True, preserves S3 folder structure under dst_root.

    Returns dict:
      - downloaded: List[(s3_key, local_path)]
      - errors:     List[str]
      - stats:      Dict
    """
    keys = [k for k in list_objects(s3_client, bucket, prefix=prefix, suffix=suffix)]
    rel = relativize_keys(keys, prefix)

    dst_root = Path(dst_root)
    if keep_structure:
        pairs = []
        for r in rel:
            src_key = f"{prefix}{r}" if prefix else r
            local_path = dst_root / r
            pairs.append((src_key, local_path))
    else:
        # flatten into dst_root using the basename
        pairs = []
        for r in rel:
            src_key = f"{prefix}{r}" if prefix else r
            local_path = dst_root / Path(r).name
            pairs.append((src_key, local_path))
>>>>>>> 4ebeb483

    downloaded, errors = _parallel_download(
        s3_client,
        bucket,
        pairs=pairs,
        max_workers=max_workers,
        progress=progress,
        overwrite=overwrite,
<<<<<<< HEAD
        preserve_mtime=preserve_mtime,
        skip_if=skip_if,
    )

    # optional manifest
    if manifest_path:
        ensure_dir(Path(manifest_path).parent)
        with open(manifest_path, "w", newline="", encoding="utf-8") as f:
            w = DictWriter(f, fieldnames=["key", "local_path"])
            w.writeheader()
            for k, p in downloaded:
                w.writerow({"key": k, "local_path": str(p)})
=======
    )
>>>>>>> 4ebeb483

    return {
        "downloaded": [(k, str(p)) for (k, p) in downloaded],
        "errors": errors,
        "stats": {
            "bucket": bucket,
            "prefix": prefix,
            "suffix": suffix,
            "dst_root": str(dst_root),
            "keep_structure": keep_structure,
            "overwrite": overwrite,
<<<<<<< HEAD
            "dry_run": False,
            "skip_if": skip_if,
            "preserve_mtime": preserve_mtime,
=======
>>>>>>> 4ebeb483
            "total": len(pairs),
            "downloaded": len(downloaded),
            "errors_count": len(errors),
        },
    }<|MERGE_RESOLUTION|>--- conflicted
+++ resolved
@@ -1,9 +1,9 @@
 from __future__ import annotations
-<<<<<<< HEAD
 from typing import Iterable, List, Tuple, Optional, Dict, Literal
 from pathlib import Path
 from concurrent.futures import ThreadPoolExecutor, as_completed
 from csv import DictWriter
+
 from tqdm import tqdm
 
 from .core import list_objects
@@ -15,22 +15,7 @@
     compile_patterns,
 )
 
-
 SkipMode = Literal["none", "size"]
-=======
-from typing import Iterable, List, Tuple, Optional, Dict
-from pathlib import Path
-from concurrent.futures import ThreadPoolExecutor, as_completed
-from botocore.exceptions import ClientError
-from tqdm import tqdm
-
-from .core import list_objects
-from .utils import relativize_keys
-
-
-def _ensure_parent(path: Path) -> None:
-    path.parent.mkdir(parents=True, exist_ok=True)
->>>>>>> 4ebeb483
 
 
 def download_file(
@@ -39,7 +24,6 @@
     key: str,
     dst_path: str | Path,
     overwrite: bool = False,
-<<<<<<< HEAD
     preserve_mtime: bool = False,
 ) -> Path:
     dst = Path(dst_path)
@@ -52,22 +36,6 @@
         lm = meta.get("LastModified")
         if lm:
             set_mtime(dst, lm)
-=======
-    extra_args: Optional[Dict] = None,
-) -> Path:
-    """
-    Download a single S3 object to a local file.
-    Returns the destination Path. Raises on error.
-    """
-    dst = Path(dst_path)
-    if dst.exists() and not overwrite:
-        return dst
-    _ensure_parent(dst)
-    if extra_args:
-        # botocore doesn't take ExtraArgs for download_file; keep for API symmetry
-        pass
-    s3_client.download_file(bucket, key, str(dst))
->>>>>>> 4ebeb483
     return dst
 
 
@@ -78,27 +46,17 @@
     max_workers: int = 8,
     progress: bool = False,
     overwrite: bool = False,
-<<<<<<< HEAD
     preserve_mtime: bool = False,
     skip_if: SkipMode = "none",
 ) -> Tuple[List[Tuple[str, Path]], List[str]]:
-=======
-) -> Tuple[List[Tuple[str, Path]], List[str]]:
-    """
-    Download (key -> local_path) pairs in parallel.
-    Returns: (downloaded_pairs, errors)
-    """
->>>>>>> 4ebeb483
     downloaded: List[Tuple[str, Path]] = []
     errors: List[str] = []
 
     pairs_list = list(pairs)
     bar = tqdm(total=len(pairs_list), desc="Download", unit="obj") if progress and pairs_list else None
 
-<<<<<<< HEAD
     def _do(pair: Tuple[str, Path]) -> Tuple[str, Path] | None:
         key, dst = pair
-        # skip logic
         if skip_if != "none" and dst.exists():
             if skip_if == "size":
                 meta = get_s3_head(s3_client, bucket, key)
@@ -111,24 +69,14 @@
                     return None
         p = download_file(s3_client, bucket, key, dst, overwrite=overwrite, preserve_mtime=preserve_mtime)
         return (key, p)
-=======
-    def _do(pair: Tuple[str, Path]) -> Tuple[str, Path]:
-        k, dst = pair
-        p = download_file(s3_client, bucket, k, dst, overwrite=overwrite)
-        return (k, p)
->>>>>>> 4ebeb483
 
     with ThreadPoolExecutor(max_workers=max_workers) as ex:
         futs = [ex.submit(_do, p) for p in pairs_list]
         for f in as_completed(futs):
             try:
                 item = f.result()
-<<<<<<< HEAD
                 if item is not None:
                     downloaded.append(item)
-=======
-                downloaded.append(item)
->>>>>>> 4ebeb483
             except Exception as e:
                 errors.append(str(e))
             finally:
@@ -152,7 +100,6 @@
     overwrite: bool = False,
     max_workers: int = 8,
     progress: bool = False,
-<<<<<<< HEAD
     dry_run: bool = False,
     skip_if: SkipMode = "none",
     preserve_mtime: bool = False,
@@ -160,7 +107,6 @@
     exclude: Optional[List[str]] = None,
     manifest_path: Optional[str | Path] = None,
 ) -> Dict[str, List]:
-    # list + filter keys
     keys = [k for k in list_objects(s3_client, bucket, prefix=prefix, suffix=suffix)]
     matcher = compile_patterns(includes=include, excludes=exclude) if (include or exclude) else (lambda _: True)
     keys = [k for k in keys if matcher(k)]
@@ -168,7 +114,6 @@
     rel = relativize_keys(keys, prefix)
     dst_root = Path(dst_root)
 
-    # plan (key -> local path)
     pairs: List[Tuple[str, Path]] = []
     if keep_structure:
         for r in rel:
@@ -179,7 +124,6 @@
             src_key = f"{prefix}{r}" if prefix else r
             pairs.append((src_key, dst_root / Path(r).name))
 
-    # dry-run: do not download, just return the plan
     if dry_run:
         return {
             "downloaded": [],
@@ -196,35 +140,6 @@
                 "planned": [(k, str(p)) for (k, p) in pairs],
             },
         }
-=======
-) -> Dict[str, List]:
-    """
-    Download all objects matching (prefix, suffix) to a local folder.
-    If keep_structure=True, preserves S3 folder structure under dst_root.
-
-    Returns dict:
-      - downloaded: List[(s3_key, local_path)]
-      - errors:     List[str]
-      - stats:      Dict
-    """
-    keys = [k for k in list_objects(s3_client, bucket, prefix=prefix, suffix=suffix)]
-    rel = relativize_keys(keys, prefix)
-
-    dst_root = Path(dst_root)
-    if keep_structure:
-        pairs = []
-        for r in rel:
-            src_key = f"{prefix}{r}" if prefix else r
-            local_path = dst_root / r
-            pairs.append((src_key, local_path))
-    else:
-        # flatten into dst_root using the basename
-        pairs = []
-        for r in rel:
-            src_key = f"{prefix}{r}" if prefix else r
-            local_path = dst_root / Path(r).name
-            pairs.append((src_key, local_path))
->>>>>>> 4ebeb483
 
     downloaded, errors = _parallel_download(
         s3_client,
@@ -233,12 +148,10 @@
         max_workers=max_workers,
         progress=progress,
         overwrite=overwrite,
-<<<<<<< HEAD
         preserve_mtime=preserve_mtime,
         skip_if=skip_if,
     )
 
-    # optional manifest
     if manifest_path:
         ensure_dir(Path(manifest_path).parent)
         with open(manifest_path, "w", newline="", encoding="utf-8") as f:
@@ -246,9 +159,6 @@
             w.writeheader()
             for k, p in downloaded:
                 w.writerow({"key": k, "local_path": str(p)})
-=======
-    )
->>>>>>> 4ebeb483
 
     return {
         "downloaded": [(k, str(p)) for (k, p) in downloaded],
@@ -260,12 +170,9 @@
             "dst_root": str(dst_root),
             "keep_structure": keep_structure,
             "overwrite": overwrite,
-<<<<<<< HEAD
             "dry_run": False,
             "skip_if": skip_if,
             "preserve_mtime": preserve_mtime,
-=======
->>>>>>> 4ebeb483
             "total": len(pairs),
             "downloaded": len(downloaded),
             "errors_count": len(errors),
